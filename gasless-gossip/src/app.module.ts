--- conflicted
+++ resolved
@@ -13,12 +13,9 @@
 import { PassportModule } from '@nestjs/passport';
 import { JwtModule } from '@nestjs/jwt';
 import { AuthenticationModule } from './authentication/authentication.module';
-<<<<<<< HEAD
+import { MessageModule } from './messaging/message.module';
 import { ConversationModule } from './conversation/conversation.module';
 
-=======
-import { MessageModule } from './messaging/message.module';
->>>>>>> e7e5d72c
 
 @Module({
   imports: [
@@ -34,12 +31,8 @@
     AuthModule,
     ChatModule,
     LoggerModule,
-<<<<<<< HEAD
+    MessageModule,
     ConversationModule
-
-=======
-    MessageModule,
->>>>>>> e7e5d72c
   ],
   controllers: [AppController],
   providers: [AppService, LoggingService],
