--- conflicted
+++ resolved
@@ -1,17 +1,7 @@
-<<<<<<< HEAD
-import { Prop, Schema, SchemaFactory } from '@nestjs/mongoose';
 import { Document, Schema as MongooseSchema } from 'mongoose';
-// import { User } from '../../users/schemas/user.schema';
-import { ConversationType } from '../enums/conversation.enum';
-import { User } from 'src/users/entities/user.entity';
-=======
-import { Document, Schema as MongooseSchema } from 'mongoose';
-// import { User } from '../../users/schemas/user.schema';
 import { Prop, Schema, SchemaFactory } from '@nestjs/mongoose';
 import { ConversationType } from '../enums/conversation.enum';
 import { User } from 'src/modules/user/interfaces/user.interface';
-
->>>>>>> 4855f3ab
 
 @Schema({ timestamps: true })
 export class Conversation {
