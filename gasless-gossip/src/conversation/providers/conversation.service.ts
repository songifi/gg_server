// import { Injectable, BadRequestException, NotFoundException } from '@nestjs/common';
// import { InjectModel } from '@nestjs/mongoose';
// import { Model } from 'mongoose';
// import { CreateDirectConversationDto } from '../dtos/direct-conversation.dto';
// import { ConversationResponseDto } from '../dtos/conversation-response.dto';
// import { CreateGroupConversationDto } from '../dtos/creategroup-conversation.dto';
// import { UpdateGroupConversationDto } from '../dtos/updategroup-conversation';
// import { CreateUserDto } from 'src/users/dto/create-user.dto';
// import { UsersService } from 'src/users/provider/users.service';
// import { Conversation, ConversationDocument } from '../schema/conversation.schema';
// import { ConversationType } from '../enums/conversation.enum';

<<<<<<< HEAD
=======


>>>>>>> 4855f3ab
// @Injectable()
// export class ConversationService {
//   constructor(
//     @InjectModel(Conversation.name) private conversationModel: Model<ConversationDocument>,
<<<<<<< HEAD
//     private readonly usersService: UsersService,
=======
//     private readonly usersService: UsersService
>>>>>>> 4855f3ab
//   ) {}

//   /**
//    * Create a direct conversation between two users
//    */
<<<<<<< HEAD
//   async createDirectConversation(
//     dto: CreateDirectConversationDto,
//   ): Promise<ConversationResponseDto> {
=======
//   async createDirectConversation(dto: CreateDirectConversationDto): Promise<ConversationResponseDto> {
>>>>>>> 4855f3ab
//     // Validate the participants are different
//     if (dto.participants[0] === dto.participants[1]) {
//       throw new BadRequestException('Participants must be different users');
//     }

//     // Check if users exist
//     await this.validateUsersExist(dto.participants);

//     // Check if conversation already exists
//     const existingConversation = await this.conversationModel.findOne({
//       type: ConversationType.DIRECT,
<<<<<<< HEAD
//       participants: { $all: dto.participants, $size: 2 },
=======
//       participants: { $all: dto.participants, $size: 2 }
>>>>>>> 4855f3ab
//     });

//     if (existingConversation) {
//       return this.conversationToDto(existingConversation);
//     }

//     // Create new direct conversation
//     const conversation = new this.conversationModel({
//       type: ConversationType.DIRECT,
<<<<<<< HEAD
//       participants: dto.participants,
=======
//       participants: dto.participants
>>>>>>> 4855f3ab
//     });

//     await conversation.save();
//     return this.conversationToDto(conversation);
//   }

//   /**
//    * Create a group conversation
//    */
//   async createGroupConversation(dto: CreateGroupConversationDto): Promise<ConversationResponseDto> {
//     // Check if admin is in participants
//     if (!dto.participants.includes(dto.admin)) {
//       throw new BadRequestException('Admin must be one of the participants');
//     }

//     // Check if all users exist
//     await this.validateUsersExist(dto.participants);

//     // Create new group conversation
//     const conversation = new this.conversationModel({
//       type: ConversationType.GROUP,
//       title: dto.title,
//       participants: dto.participants,
<<<<<<< HEAD
//       admin: dto.admin,
=======
//       admin: dto.admin
>>>>>>> 4855f3ab
//     });

//     await conversation.save();
//     return this.conversationToDto(conversation);
//   }

//   /**
//    * Update a group conversation
//    */
//   async updateGroupConversation(
<<<<<<< HEAD
//     id: string,
//     dto: UpdateGroupConversationDto,
//   ): Promise<ConversationResponseDto> {
//     const conversation = await this.conversationModel.findById(id);

=======
//     id: string, 
//     dto: UpdateGroupConversationDto
//   ): Promise<ConversationResponseDto> {
//     const conversation = await this.conversationModel.findById(id);
    
>>>>>>> 4855f3ab
//     if (!conversation) {
//       throw new NotFoundException('Conversation not found');
//     }

//     if (conversation.type !== ConversationType.GROUP) {
<<<<<<< HEAD
//       throw new BadRequestException(
//         'Cannot update direct conversation with group conversation data',
//       );
=======
//       throw new BadRequestException('Cannot update direct conversation with group conversation data');
>>>>>>> 4855f3ab
//     }

//     // Update fields if provided
//     if (dto.title !== undefined) conversation.title = dto.title;
//     if (dto.admin !== undefined) conversation.admin = dto.admin;
//     if (dto.isActive !== undefined) conversation.isActive = dto.isActive;
<<<<<<< HEAD

=======
    
>>>>>>> 4855f3ab
//     // Handle participants update separately
//     if (dto.participants) {
//       // Check if all users exist
//       await this.validateUsersExist(dto.participants);

//       conversation.participants = dto.participants as any;
<<<<<<< HEAD

//       // Ensure admin is still in participants
//       const adminId = dto.admin || conversation.admin?.toString();
=======
      
//       // Ensure admin is still in participants
//       const adminId = dto.admin || conversation.admin.toString();
>>>>>>> 4855f3ab
//       if (!dto.participants.includes(adminId)) {
//         throw new BadRequestException('Admin must be a participant');
//       }
//     }

//     await conversation.save();
//     return this.conversationToDto(conversation);
//   }

//   /**
//    * Get a conversation by ID
//    */
//   async getConversationById(id: string): Promise<ConversationResponseDto> {
<<<<<<< HEAD
//     const conversation = await this.conversationModel
//       .findById(id)
//       .populate('participants', 'username avatarUrl')
//       .populate('admin', 'username avatarUrl');

=======
//     const conversation = await this.conversationModel.findById(id)
//       .populate('participants', 'username avatarUrl')
//       .populate('admin', 'username avatarUrl');
    
>>>>>>> 4855f3ab
//     if (!conversation) {
//       throw new NotFoundException('Conversation not found');
//     }

//     return this.conversationToDto(conversation);
//   }

//   /**
//    * Get all conversations for a user
//    */
//   async getUserConversations(userId: string): Promise<ConversationResponseDto[]> {
<<<<<<< HEAD
//     const conversations = await this.conversationModel
//       .find({
//         participants: userId,
//         isActive: true,
//       })
=======
//     const conversations = await this.conversationModel.find({
//       participants: userId,
//       isActive: true
//     })
>>>>>>> 4855f3ab
//       .sort({ lastMessageAt: -1 })
//       .populate('participants', 'username avatarUrl')
//       .populate('admin', 'username avatarUrl');

<<<<<<< HEAD
//     return conversations.map((conversation) => this.conversationToDto(conversation));
=======
//     return conversations.map(conversation => this.conversationToDto(conversation));
>>>>>>> 4855f3ab
//   }

//   /**
//    * Add a user to a group conversation
//    */
<<<<<<< HEAD
//   async addUserToGroupConversation(
//     conversationId: string,
//     userId: string,
//   ): Promise<ConversationResponseDto> {
//     const conversation = await this.conversationModel.findById(conversationId);

=======
//   async addUserToGroupConversation(conversationId: string, userId: string): Promise<ConversationResponseDto> {
//     const conversation = await this.conversationModel.findById(conversationId);
    
>>>>>>> 4855f3ab
//     if (!conversation) {
//       throw new NotFoundException('Conversation not found');
//     }

//     if (conversation.type !== ConversationType.GROUP) {
//       throw new BadRequestException('Cannot add users to direct conversations');
//     }

//     // Check if user exists
//     await this.validateUsersExist([userId]);

//     // Check if user is already in the conversation
//     if (conversation.participants.includes(userId as any)) {
//       throw new BadRequestException('User is already in this conversation');
//     }

//     // Add user to participants
//     conversation.participants.push(userId as any);
//     await conversation.save();

//     return this.conversationToDto(conversation);
//   }

//   /**
//    * Remove a user from a group conversation
//    */
<<<<<<< HEAD
//   async removeUserFromGroupConversation(
//     conversationId: string,
//     userId: string,
//   ): Promise<ConversationResponseDto> {
//     const conversation = await this.conversationModel.findById(conversationId);

=======
//   async removeUserFromGroupConversation(conversationId: string, userId: string): Promise<ConversationResponseDto> {
//     const conversation = await this.conversationModel.findById(conversationId);
    
>>>>>>> 4855f3ab
//     if (!conversation) {
//       throw new NotFoundException('Conversation not found');
//     }

//     if (conversation.type !== ConversationType.GROUP) {
//       throw new BadRequestException('Cannot remove users from direct conversations');
//     }

//     // Check if user is admin
//     if (conversation.admin.toString() === userId) {
//       throw new BadRequestException('Cannot remove admin from conversation');
//     }

//     // Check if user is in the conversation
//     if (!conversation.participants.includes(userId as any)) {
//       throw new BadRequestException('User is not in this conversation');
//     }

//     // Remove user from participants
//     conversation.participants = conversation.participants.filter(
<<<<<<< HEAD
//       (participant) => participant.toString() !== userId,
=======
//       participant  => participant.toString() !== userId
>>>>>>> 4855f3ab
//     ) as any;

//     // Ensure there are still at least 2 participants
//     if (conversation.participants.length < 2) {
//       throw new BadRequestException('Group conversation must have at least 2 participants');
//     }

//     await conversation.save();
//     return this.conversationToDto(conversation);
//   }

//   /**
//    * Helper method to validate users exist
//    */
//   private async validateUsersExist(userIds: string[]): Promise<void> {
<<<<<<< HEAD
//     const userCount = 5;
//     //  await this.usersService.countUsersByIds(userIds);

=======
//     const userCount = await this.usersService.countUsersByIds(userIds);
    
>>>>>>> 4855f3ab
//     if (userCount !== userIds.length) {
//       throw new BadRequestException('One or more users do not exist');
//     }
//   }

//   /**
//    * Helper method to convert MongoDB document to DTO
//    */
//   private conversationToDto(conversation: ConversationDocument): ConversationResponseDto {
<<<<<<< HEAD
//     const Participants: CreateUserDto[] = (
//       conversation.populated('participants') ? conversation.participants : []
//     ).map((participant) => ({
//       id: participant._id.toString(),
//       username: participant.username,
//       avatarUrl: participant.avatarUrl,
//     }));
=======
//     const Participants: CreateUserDto[] = (conversation.populated('participants') 
//       ? conversation.participants 
//       : []).map(participant => ({
//         id: participant._id.toString(),
//         username: participant.username,
//         avatarUrl: participant.avatarUrl
//       }));
>>>>>>> 4855f3ab

//     let admin: CreateUserDto | undefined = undefined;
//     if (conversation.type === ConversationType.GROUP && conversation.populated('admin')) {
//       admin = {
<<<<<<< HEAD
//         id: conversation.admin.id.toString(),
//         username: conversation.admin.username,
//         avatarUrl: conversation.admin.avatarUrl,
=======
//         id: conversation.admin._id.toString(),
//         username: conversation.admin.username,
//         avatarUrl: conversation.admin.avatarUrl
>>>>>>> 4855f3ab
//       };
//     }

//     return {
//       id: conversation._id.toString(),
//       type: conversation.type,
//       title: conversation.title,
//       participants,
//       admin,
//       createdAt: conversation.createdAt,
//       updatedAt: conversation.updatedAt,
//       lastMessageAt: conversation.lastMessageAt,
<<<<<<< HEAD
//       isActive: conversation.isActive,
=======
//       isActive: conversation.isActive
>>>>>>> 4855f3ab
//     };
//   }
// }<|MERGE_RESOLUTION|>--- conflicted
+++ resolved
@@ -1,376 +1,269 @@
-// import { Injectable, BadRequestException, NotFoundException } from '@nestjs/common';
-// import { InjectModel } from '@nestjs/mongoose';
-// import { Model } from 'mongoose';
-// import { CreateDirectConversationDto } from '../dtos/direct-conversation.dto';
-// import { ConversationResponseDto } from '../dtos/conversation-response.dto';
-// import { CreateGroupConversationDto } from '../dtos/creategroup-conversation.dto';
-// import { UpdateGroupConversationDto } from '../dtos/updategroup-conversation';
-// import { CreateUserDto } from 'src/users/dto/create-user.dto';
-// import { UsersService } from 'src/users/provider/users.service';
-// import { Conversation, ConversationDocument } from '../schema/conversation.schema';
-// import { ConversationType } from '../enums/conversation.enum';
-
-<<<<<<< HEAD
-=======
-
-
->>>>>>> 4855f3ab
-// @Injectable()
-// export class ConversationService {
-//   constructor(
-//     @InjectModel(Conversation.name) private conversationModel: Model<ConversationDocument>,
-<<<<<<< HEAD
-//     private readonly usersService: UsersService,
-=======
-//     private readonly usersService: UsersService
->>>>>>> 4855f3ab
-//   ) {}
-
-//   /**
-//    * Create a direct conversation between two users
-//    */
-<<<<<<< HEAD
-//   async createDirectConversation(
-//     dto: CreateDirectConversationDto,
-//   ): Promise<ConversationResponseDto> {
-=======
-//   async createDirectConversation(dto: CreateDirectConversationDto): Promise<ConversationResponseDto> {
->>>>>>> 4855f3ab
-//     // Validate the participants are different
-//     if (dto.participants[0] === dto.participants[1]) {
-//       throw new BadRequestException('Participants must be different users');
-//     }
-
-//     // Check if users exist
-//     await this.validateUsersExist(dto.participants);
-
-//     // Check if conversation already exists
-//     const existingConversation = await this.conversationModel.findOne({
-//       type: ConversationType.DIRECT,
-<<<<<<< HEAD
-//       participants: { $all: dto.participants, $size: 2 },
-=======
-//       participants: { $all: dto.participants, $size: 2 }
->>>>>>> 4855f3ab
-//     });
-
-//     if (existingConversation) {
-//       return this.conversationToDto(existingConversation);
-//     }
-
-//     // Create new direct conversation
-//     const conversation = new this.conversationModel({
-//       type: ConversationType.DIRECT,
-<<<<<<< HEAD
-//       participants: dto.participants,
-=======
-//       participants: dto.participants
->>>>>>> 4855f3ab
-//     });
-
-//     await conversation.save();
-//     return this.conversationToDto(conversation);
-//   }
-
-//   /**
-//    * Create a group conversation
-//    */
-//   async createGroupConversation(dto: CreateGroupConversationDto): Promise<ConversationResponseDto> {
-//     // Check if admin is in participants
-//     if (!dto.participants.includes(dto.admin)) {
-//       throw new BadRequestException('Admin must be one of the participants');
-//     }
-
-//     // Check if all users exist
-//     await this.validateUsersExist(dto.participants);
-
-//     // Create new group conversation
-//     const conversation = new this.conversationModel({
-//       type: ConversationType.GROUP,
-//       title: dto.title,
-//       participants: dto.participants,
-<<<<<<< HEAD
-//       admin: dto.admin,
-=======
-//       admin: dto.admin
->>>>>>> 4855f3ab
-//     });
-
-//     await conversation.save();
-//     return this.conversationToDto(conversation);
-//   }
-
-//   /**
-//    * Update a group conversation
-//    */
-//   async updateGroupConversation(
-<<<<<<< HEAD
-//     id: string,
-//     dto: UpdateGroupConversationDto,
-//   ): Promise<ConversationResponseDto> {
-//     const conversation = await this.conversationModel.findById(id);
-
-=======
-//     id: string, 
-//     dto: UpdateGroupConversationDto
-//   ): Promise<ConversationResponseDto> {
-//     const conversation = await this.conversationModel.findById(id);
-    
->>>>>>> 4855f3ab
-//     if (!conversation) {
-//       throw new NotFoundException('Conversation not found');
-//     }
-
-//     if (conversation.type !== ConversationType.GROUP) {
-<<<<<<< HEAD
-//       throw new BadRequestException(
-//         'Cannot update direct conversation with group conversation data',
-//       );
-=======
-//       throw new BadRequestException('Cannot update direct conversation with group conversation data');
->>>>>>> 4855f3ab
-//     }
-
-//     // Update fields if provided
-//     if (dto.title !== undefined) conversation.title = dto.title;
-//     if (dto.admin !== undefined) conversation.admin = dto.admin;
-//     if (dto.isActive !== undefined) conversation.isActive = dto.isActive;
-<<<<<<< HEAD
-
-=======
-    
->>>>>>> 4855f3ab
-//     // Handle participants update separately
-//     if (dto.participants) {
-//       // Check if all users exist
-//       await this.validateUsersExist(dto.participants);
-
-//       conversation.participants = dto.participants as any;
-<<<<<<< HEAD
-
-//       // Ensure admin is still in participants
-//       const adminId = dto.admin || conversation.admin?.toString();
-=======
-      
-//       // Ensure admin is still in participants
-//       const adminId = dto.admin || conversation.admin.toString();
->>>>>>> 4855f3ab
-//       if (!dto.participants.includes(adminId)) {
-//         throw new BadRequestException('Admin must be a participant');
-//       }
-//     }
-
-//     await conversation.save();
-//     return this.conversationToDto(conversation);
-//   }
-
-//   /**
-//    * Get a conversation by ID
-//    */
-//   async getConversationById(id: string): Promise<ConversationResponseDto> {
-<<<<<<< HEAD
-//     const conversation = await this.conversationModel
-//       .findById(id)
-//       .populate('participants', 'username avatarUrl')
-//       .populate('admin', 'username avatarUrl');
-
-=======
-//     const conversation = await this.conversationModel.findById(id)
-//       .populate('participants', 'username avatarUrl')
-//       .populate('admin', 'username avatarUrl');
-    
->>>>>>> 4855f3ab
-//     if (!conversation) {
-//       throw new NotFoundException('Conversation not found');
-//     }
-
-//     return this.conversationToDto(conversation);
-//   }
-
-//   /**
-//    * Get all conversations for a user
-//    */
-//   async getUserConversations(userId: string): Promise<ConversationResponseDto[]> {
-<<<<<<< HEAD
-//     const conversations = await this.conversationModel
-//       .find({
-//         participants: userId,
-//         isActive: true,
-//       })
-=======
-//     const conversations = await this.conversationModel.find({
-//       participants: userId,
-//       isActive: true
-//     })
->>>>>>> 4855f3ab
-//       .sort({ lastMessageAt: -1 })
-//       .populate('participants', 'username avatarUrl')
-//       .populate('admin', 'username avatarUrl');
-
-<<<<<<< HEAD
-//     return conversations.map((conversation) => this.conversationToDto(conversation));
-=======
-//     return conversations.map(conversation => this.conversationToDto(conversation));
->>>>>>> 4855f3ab
-//   }
-
-//   /**
-//    * Add a user to a group conversation
-//    */
-<<<<<<< HEAD
-//   async addUserToGroupConversation(
-//     conversationId: string,
-//     userId: string,
-//   ): Promise<ConversationResponseDto> {
-//     const conversation = await this.conversationModel.findById(conversationId);
-
-=======
-//   async addUserToGroupConversation(conversationId: string, userId: string): Promise<ConversationResponseDto> {
-//     const conversation = await this.conversationModel.findById(conversationId);
-    
->>>>>>> 4855f3ab
-//     if (!conversation) {
-//       throw new NotFoundException('Conversation not found');
-//     }
-
-//     if (conversation.type !== ConversationType.GROUP) {
-//       throw new BadRequestException('Cannot add users to direct conversations');
-//     }
-
-//     // Check if user exists
-//     await this.validateUsersExist([userId]);
-
-//     // Check if user is already in the conversation
-//     if (conversation.participants.includes(userId as any)) {
-//       throw new BadRequestException('User is already in this conversation');
-//     }
-
-//     // Add user to participants
-//     conversation.participants.push(userId as any);
-//     await conversation.save();
-
-//     return this.conversationToDto(conversation);
-//   }
-
-//   /**
-//    * Remove a user from a group conversation
-//    */
-<<<<<<< HEAD
-//   async removeUserFromGroupConversation(
-//     conversationId: string,
-//     userId: string,
-//   ): Promise<ConversationResponseDto> {
-//     const conversation = await this.conversationModel.findById(conversationId);
-
-=======
-//   async removeUserFromGroupConversation(conversationId: string, userId: string): Promise<ConversationResponseDto> {
-//     const conversation = await this.conversationModel.findById(conversationId);
-    
->>>>>>> 4855f3ab
-//     if (!conversation) {
-//       throw new NotFoundException('Conversation not found');
-//     }
-
-//     if (conversation.type !== ConversationType.GROUP) {
-//       throw new BadRequestException('Cannot remove users from direct conversations');
-//     }
-
-//     // Check if user is admin
-//     if (conversation.admin.toString() === userId) {
-//       throw new BadRequestException('Cannot remove admin from conversation');
-//     }
-
-//     // Check if user is in the conversation
-//     if (!conversation.participants.includes(userId as any)) {
-//       throw new BadRequestException('User is not in this conversation');
-//     }
-
-//     // Remove user from participants
-//     conversation.participants = conversation.participants.filter(
-<<<<<<< HEAD
-//       (participant) => participant.toString() !== userId,
-=======
-//       participant  => participant.toString() !== userId
->>>>>>> 4855f3ab
-//     ) as any;
-
-//     // Ensure there are still at least 2 participants
-//     if (conversation.participants.length < 2) {
-//       throw new BadRequestException('Group conversation must have at least 2 participants');
-//     }
-
-//     await conversation.save();
-//     return this.conversationToDto(conversation);
-//   }
-
-//   /**
-//    * Helper method to validate users exist
-//    */
-//   private async validateUsersExist(userIds: string[]): Promise<void> {
-<<<<<<< HEAD
-//     const userCount = 5;
-//     //  await this.usersService.countUsersByIds(userIds);
-
-=======
-//     const userCount = await this.usersService.countUsersByIds(userIds);
-    
->>>>>>> 4855f3ab
-//     if (userCount !== userIds.length) {
-//       throw new BadRequestException('One or more users do not exist');
-//     }
-//   }
-
-//   /**
-//    * Helper method to convert MongoDB document to DTO
-//    */
-//   private conversationToDto(conversation: ConversationDocument): ConversationResponseDto {
-<<<<<<< HEAD
-//     const Participants: CreateUserDto[] = (
-//       conversation.populated('participants') ? conversation.participants : []
-//     ).map((participant) => ({
-//       id: participant._id.toString(),
-//       username: participant.username,
-//       avatarUrl: participant.avatarUrl,
-//     }));
-=======
-//     const Participants: CreateUserDto[] = (conversation.populated('participants') 
-//       ? conversation.participants 
-//       : []).map(participant => ({
-//         id: participant._id.toString(),
-//         username: participant.username,
-//         avatarUrl: participant.avatarUrl
-//       }));
->>>>>>> 4855f3ab
-
-//     let admin: CreateUserDto | undefined = undefined;
-//     if (conversation.type === ConversationType.GROUP && conversation.populated('admin')) {
-//       admin = {
-<<<<<<< HEAD
-//         id: conversation.admin.id.toString(),
-//         username: conversation.admin.username,
-//         avatarUrl: conversation.admin.avatarUrl,
-=======
-//         id: conversation.admin._id.toString(),
-//         username: conversation.admin.username,
-//         avatarUrl: conversation.admin.avatarUrl
->>>>>>> 4855f3ab
-//       };
-//     }
-
-//     return {
-//       id: conversation._id.toString(),
-//       type: conversation.type,
-//       title: conversation.title,
-//       participants,
-//       admin,
-//       createdAt: conversation.createdAt,
-//       updatedAt: conversation.updatedAt,
-//       lastMessageAt: conversation.lastMessageAt,
-<<<<<<< HEAD
-//       isActive: conversation.isActive,
-=======
-//       isActive: conversation.isActive
->>>>>>> 4855f3ab
-//     };
-//   }
-// }+import { Injectable, BadRequestException, NotFoundException } from '@nestjs/common';
+import { InjectModel } from '@nestjs/mongoose';
+import { Model } from 'mongoose';
+import { CreateDirectConversationDto } from '../dtos/direct-conversation.dto';
+import { ConversationResponseDto } from '../dtos/conversation-response.dto';
+import { CreateGroupConversationDto } from '../dtos/creategroup-conversation.dto';
+import { UpdateGroupConversationDto } from '../dtos/updategroup-conversation';
+import { CreateUserDto } from 'src/users/dto/create-user.dto';
+import { UsersService } from 'src/users/provider/users.service';
+import { Conversation, ConversationDocument } from '../schema/conversation.schema';
+import { ConversationType } from '../enums/conversation.enum';
+
+@Injectable()
+export class ConversationService {
+  constructor(
+    @InjectModel(Conversation.name) private conversationModel: Model<ConversationDocument>,
+    private readonly usersService: UsersService,
+  ) {}
+
+  /**
+   * Create a direct conversation between two users
+   */
+  async createDirectConversation(
+    dto: CreateDirectConversationDto,
+  ): Promise<ConversationResponseDto> {
+    // Validate the participants are different
+    if (dto.participants[0] === dto.participants[1]) {
+      throw new BadRequestException('Participants must be different users');
+    }
+
+    // Check if users exist
+    await this.validateUsersExist(dto.participants);
+
+    // Check if conversation already exists
+    const existingConversation = await this.conversationModel.findOne({
+      type: ConversationType.DIRECT,
+      participants: { $all: dto.participants, $size: 2 },
+    });
+
+    if (existingConversation) {
+      return this.conversationToDto(existingConversation);
+    }
+
+    // Create new direct conversation
+    const conversation = new this.conversationModel({
+      type: ConversationType.DIRECT,
+      participants: dto.participants,
+    });
+
+    await conversation.save();
+    return this.conversationToDto(conversation);
+  }
+
+  /**
+   * Create a group conversation
+   */
+  async createGroupConversation(dto: CreateGroupConversationDto): Promise<ConversationResponseDto> {
+    // Check if admin is in participants
+    if (!dto.participants.includes(dto.admin)) {
+      throw new BadRequestException('Admin must be one of the participants');
+    }
+
+    // Check if all users exist
+    await this.validateUsersExist(dto.participants);
+
+    // Create new group conversation
+    const conversation = new this.conversationModel({
+      type: ConversationType.GROUP,
+      title: dto.title,
+      participants: dto.participants,
+      admin: dto.admin,
+    });
+
+    await conversation.save();
+    return this.conversationToDto(conversation);
+  }
+
+  /**
+   * Update a group conversation
+   */
+  async updateGroupConversation(
+    id: string,
+    dto: UpdateGroupConversationDto,
+  ): Promise<ConversationResponseDto> {
+    const conversation = await this.conversationModel.findById(id);
+
+    if (!conversation) {
+      throw new NotFoundException('Conversation not found');
+    }
+
+    if (conversation.type !== ConversationType.GROUP) {
+      throw new BadRequestException(
+        'Cannot update direct conversation with group conversation data',
+      );
+    }
+
+    // Update fields if provided
+    if (dto.title !== undefined) conversation.title = dto.title;
+    if (dto.admin !== undefined) conversation.admin = dto.admin;
+    if (dto.isActive !== undefined) conversation.isActive = dto.isActive;
+
+    // Handle participants update separately
+    if (dto.participants) {
+      // Check if all users exist
+      await this.validateUsersExist(dto.participants);
+
+      conversation.participants = dto.participants as any;
+
+      // Ensure admin is still in participants
+      const adminId = dto.admin || conversation.admin.toString();
+      if (!dto.participants.includes(adminId)) {
+        throw new BadRequestException('Admin must be a participant');
+      }
+    }
+
+    await conversation.save();
+    return this.conversationToDto(conversation);
+  }
+
+  /**
+   * Get a conversation by ID
+   */
+  async getConversationById(id: string): Promise<ConversationResponseDto> {
+    const conversation = await this.conversationModel
+      .findById(id)
+      .populate('participants', 'username avatarUrl')
+      .populate('admin', 'username avatarUrl');
+
+    if (!conversation) {
+      throw new NotFoundException('Conversation not found');
+    }
+
+    return this.conversationToDto(conversation);
+  }
+
+  /**
+   * Get all conversations for a user
+   */
+  async getUserConversations(userId: string): Promise<ConversationResponseDto[]> {
+    const conversations = await this.conversationModel
+      .find({
+        participants: userId,
+        isActive: true,
+      })
+      .sort({ lastMessageAt: -1 })
+      .populate('participants', 'username avatarUrl')
+      .populate('admin', 'username avatarUrl');
+
+    return conversations.map((conversation) => this.conversationToDto(conversation));
+  }
+
+  /**
+   * Add a user to a group conversation
+   */
+  async addUserToGroupConversation(
+    conversationId: string,
+    userId: string,
+  ): Promise<ConversationResponseDto> {
+    const conversation = await this.conversationModel.findById(conversationId);
+
+    if (!conversation) {
+      throw new NotFoundException('Conversation not found');
+    }
+
+    if (conversation.type !== ConversationType.GROUP) {
+      throw new BadRequestException('Cannot add users to direct conversations');
+    }
+
+    // Check if user exists
+    await this.validateUsersExist([userId]);
+
+    // Check if user is already in the conversation
+    if (conversation.participants.includes(userId as any)) {
+      throw new BadRequestException('User is already in this conversation');
+    }
+
+    // Add user to participants
+    conversation.participants.push(userId as any);
+    await conversation.save();
+
+    return this.conversationToDto(conversation);
+  }
+
+  /**
+   * Remove a user from a group conversation
+   */
+  async removeUserFromGroupConversation(
+    conversationId: string,
+    userId: string,
+  ): Promise<ConversationResponseDto> {
+    const conversation = await this.conversationModel.findById(conversationId);
+
+    if (!conversation) {
+      throw new NotFoundException('Conversation not found');
+    }
+
+    if (conversation.type !== ConversationType.GROUP) {
+      throw new BadRequestException('Cannot remove users from direct conversations');
+    }
+
+    // Check if user is admin
+    if (conversation.admin.toString() === userId) {
+      throw new BadRequestException('Cannot remove admin from conversation');
+    }
+
+    // Check if user is in the conversation
+    if (!conversation.participants.includes(userId as any)) {
+      throw new BadRequestException('User is not in this conversation');
+    }
+
+    // Remove user from participants
+    conversation.participants = conversation.participants.filter(
+      (participant) => participant.toString() !== userId,
+    ) as any;
+
+    // Ensure there are still at least 2 participants
+    if (conversation.participants.length < 2) {
+      throw new BadRequestException('Group conversation must have at least 2 participants');
+    }
+
+    await conversation.save();
+    return this.conversationToDto(conversation);
+  }
+
+  /**
+   * Helper method to validate users exist
+   */
+  //   private async validateUsersExist(userIds: string[]): Promise<void> {
+  //     const userCount = await this.usersService.countUsersByIds(userIds);
+
+  //     if (userCount !== userIds.length) {
+  //       throw new BadRequestException('One or more users do not exist');
+  //     }
+  //   }
+
+  /**
+   * Helper method to convert MongoDB document to DTO
+   */
+  private conversationToDto(conversation: ConversationDocument): ConversationResponseDto {
+    const Participants: CreateUserDto[] = (
+      conversation.populated('participants') ? conversation.participants : []
+    ).map((participant) => ({
+      id: participant._id.toString(),
+      username: participant.username,
+      avatarUrl: participant.avatarUrl,
+    }));
+
+    let admin: CreateUserDto | undefined = undefined;
+    if (conversation.type === ConversationType.GROUP && conversation.populated('admin')) {
+      admin = {
+        id: conversation.admin._id.toString(),
+        username: conversation.admin.username,
+        avatarUrl: conversation.admin.avatarUrl,
+      };
+    }
+
+    return {
+      id: conversation._id.toString(),
+      type: conversation.type,
+      title: conversation.title,
+      participants,
+      admin,
+      createdAt: conversation.createdAt,
+      updatedAt: conversation.updatedAt,
+      lastMessageAt: conversation.lastMessageAt,
+      isActive: conversation.isActive,
+    };
+  }
+}