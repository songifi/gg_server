--- conflicted
+++ resolved
@@ -1,29 +1,27 @@
-<<<<<<< HEAD
-// // Base Conversation Interface
-// export interface IConversation {
-//     _id: string;
-//     type: ConversationType;
-//     title?: string;
-//     participants: string[]; // User IDs
-//     createdAt: Date;
-//     updatedAt: Date;
-//     lastMessageAt: Date;
-//     isActive: boolean;
-//   }
-=======
-import { ConversationType } from "../enums/conversation.enum";
->>>>>>> 4855f3ab
+import { ConversationType } from '../enums/conversation.enum';
 
-//   // Direct Conversation Interface
-//   export interface IDirectConversation extends IConversation {
-//     type: ConversationType.DIRECT;
-//     participants: [string, string]; // Exactly 2 participants
-//   }
+// Base Conversation Interface
+export interface IConversation {
+  _id: string;
+  type: ConversationType;
+  title?: string;
+  participants: string[]; // User IDs
+  createdAt: Date;
+  updatedAt: Date;
+  lastMessageAt: Date;
+  isActive: boolean;
+}
 
-//   // Group Conversation Interface
-//   export interface IGroupConversation extends IConversation {
-//     type: ConversationType.GROUP;
-//     title: string; // Required for group conversations
-//     participants: string[]; // 2 or more participants
-//     admin: string; // User ID of the group admin
-//   }+// Direct Conversation Interface
+export interface IDirectConversation extends IConversation {
+  type: ConversationType.DIRECT;
+  participants: [string, string]; // Exactly 2 participants
+}
+
+// Group Conversation Interface
+export interface IGroupConversation extends IConversation {
+  type: ConversationType.GROUP;
+  title: string; // Required for group conversations
+  participants: string[]; // 2 or more participants
+  admin: string; // User ID of the group admin
+}